--- conflicted
+++ resolved
@@ -18,17 +18,12 @@
 ```
 
 High-level steps for RBA processing: <br>
-<<<<<<< HEAD
+
 1. Determine if the Meeting Request is in policy or out of policy.<br>
 2. If the meeting request is Out of Policy, see if the user has rights to create an Out of Policy request and if so, forward it to the Delegates.<br>
 3. If it is In Policy, then either book it or forward it to the delegate based on the settings.<br>
 4. Lastly the RBA does the configured Post Processing steps to format the meeting (delete attachments, rename meeting, etc.)<br>
-=======
-1. Determine if the Meeting Request is in policy or out of policy.
-1. If the meeting request is Out of Policy, see if the user has rights to create an Out of Policy request and if so, forward it to the Delegates.
-1. If it is In Policy, then either book it or forward it to the delegate based on the settings.
-1. Lastly the RBA does the configured Post Processing steps to format the meeting (delete attachments, rename meeting, etc.)
->>>>>>> 6875c270
+
 
 When the RBA receives a Meeting Request, the first thing that it will do is to determine if the meeting is in or out of policy.  How does the RBA do this? The RBA compares the Meeting properties to the Policy Configuration. If all the checks 'pass', then the meeting request is In Policy, otherwise it is Out of Policy.
 
