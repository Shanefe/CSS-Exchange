--- conflicted
+++ resolved
@@ -1,11 +1,9 @@
-<<<<<<< HEAD
-﻿. $PSScriptRoot\Get-IpmSubtree.ps1
+# Copyright (c) Microsoft Corporation.
+# Licensed under the MIT License.
+
+. $PSScriptRoot\Get-IpmSubtree.ps1
 . $PSScriptRoot\Get-NonIpmSubtree.ps1
 . $PSScriptRoot\Get-ItemCount.ps1
-=======
-﻿# Copyright (c) Microsoft Corporation.
-# Licensed under the MIT License.
->>>>>>> 7450e308
 
 function Get-FolderData {
     [CmdletBinding()]
