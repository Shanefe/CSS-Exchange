﻿# Copyright (c) Microsoft Corporation.
# Licensed under the MIT License.

# SetupAssist.ps1 is used for running on the Exchange Server that we are wanting to install or upgrade.
# We validate common prerequisites that or overlooked and look at AD to make sure it is able to upgrade
#
# TODO: Add AD Object Permissions check
#
[CmdletBinding()]
param(
    [switch]$OtherWellKnownObjects
)

<<<<<<< HEAD
. $PSScriptRoot\Checks\Domain\Test-ComputersContainerExists.ps1
. $PSScriptRoot\Checks\Domain\Test-DomainControllerDnsHostName.ps1
. $PSScriptRoot\Checks\Domain\Test-ExchangeADSetupLevel.ps1
. $PSScriptRoot\Checks\Domain\Test-OtherWellKnownObjects.ps1
. $PSScriptRoot\Checks\Domain\Test-ReadOnlyDomainControllerLocation.ps1
. $PSScriptRoot\Checks\Domain\Test-ValidHomeMdb.ps1
. $PSScriptRoot\Checks\UserContext\Test-UserGroupMemberOf.ps1
. $PSScriptRoot\Checks\LocalServer\Test-ExecutionPolicy.ps1
. $PSScriptRoot\Checks\LocalServer\Test-ExchangeServices.ps1
. $PSScriptRoot\Checks\LocalServer\Test-MissingDirectory.ps1
. $PSScriptRoot\Checks\LocalServer\Test-MsiCacheFiles.ps1
. $PSScriptRoot\Checks\LocalServer\Test-PendingReboot.ps1
. $PSScriptRoot\Checks\LocalServer\Test-PrerequisiteInstalled.ps1
. $PSScriptRoot\Checks\LocalServer\Test-VirtualDirectoryConfiguration.ps1
. $PSScriptRoot\..\..\Shared\Out-Columns.ps1


Function RunAllTests {
=======
. .\Checks\Confirm-VirtualDirectoryConfiguration.ps1
. .\Checks\Test-CriticalService.ps1
. .\Checks\Test-ExchangeAdLevel.ps1
. .\Checks\Test-ComputersContainerExists.ps1
. .\Checks\Test-DomainControllerDnsHostName.ps1
. .\Checks\Test-ReadOnlyDomainControllerLocation.ps1
. .\Checks\Test-MissingDirectory.ps1
. .\Checks\Test-MissingMsiFiles.ps1
. .\Checks\Test-OtherWellKnownObjects.ps1
. .\Checks\Test-PendingReboot.ps1
. $PSScriptRoot\Checks\Test-PrerequisiteInstalled.ps1
. .\Checks\Test-UserGroupMemberOf.ps1
. .\Checks\Test-ValidHomeMdb.ps1
. .\Checks\Test-FullLanguageMode.ps1
. .\Utils\ConvertFrom-Ldif.ps1

#Local Shared
. $PSScriptRoot\..\Shared\Get-FileInformation.ps1
. $PSScriptRoot\..\Shared\Get-InstallerPackages.ps1
. $PSScriptRoot\..\Shared\New-SetupLogReviewer.ps1

#REPO Shared
. $PSScriptRoot\..\..\Shared\Test-ScriptVersion.ps1
. $PSScriptRoot\..\..\Shared\Get-NETFrameworkVersion.ps1
. $PSScriptRoot\..\..\Shared\VisualCRedistributableVersionFunctions.ps1

#REPO Shared Dependencies
. $PSScriptRoot\..\..\Shared\Get-RemoteRegistrySubKey.ps1
. $PSScriptRoot\..\..\Shared\Get-RemoteRegistryValue.ps1
. $PSScriptRoot\..\..\Shared\Invoke-ScriptBlockHandler.ps1

$Script:ScriptLogging = "$PSScriptRoot\SetupAssist_$(([DateTime]::Now).ToString('yyyyMMddhhmmss')).log"

Function Write-LogInformation {
    param(
        [Parameter(Position = 1, ValueFromPipeline = $true)]
        [object[]]$Object,
        [bool]$VerboseEnabled = $VerbosePreference
    )

    process {

        if ($VerboseEnabled) {
            $Object | Write-Verbose -Verbose
        }

        $Object | Out-File -FilePath $Script:ScriptLogging -Append
    }
}

Function Receive-Output {
    param(
        [Parameter(Position = 1, ValueFromPipeline = $true)]
        [object[]]$Object,
        [switch]$Diagnostic,
        [switch]$IsWarning,
        [switch]$IsError
    )

    process {

        if (($Diagnostic -and
                $VerbosePreference) -or
            (-not $Diagnostic -and
            -not $IsWarning -and
            -not $IsError)) {
            $Object | Write-Output
        } elseif ($IsWarning) {
            $Object | Write-Warning
        } elseif ($IsError) {
            $Object | Write-Error
        } else {
            $Object | Write-Verbose
        }

        Write-LogInformation $Object -VerboseEnabled $false
    }
}

function IsAdministrator {
    $ident = [System.Security.Principal.WindowsIdentity]::GetCurrent()
    $prin = New-Object System.Security.Principal.WindowsPrincipal($ident)
    return $prin.IsInRole([System.Security.Principal.WindowsBuiltInRole]::Administrator)
}

Function MainUse {

    if (IsAdministrator) {
        "User is an administrator." | Receive-Output
    } else {
        "User is not an administrator." | Receive-Output -IsWarning
    }

>>>>>>> f429491f
    Test-UserGroupMemberOf
    Test-ExecutionPolicy
    Test-ExchangeServices
    Test-ComputersContainerExists
    Test-DomainControllerDnsHostName
    Test-MissingDirectory
    Test-MsiCacheFiles
    Test-PrerequisiteInstalled
    Test-ReadOnlyDomainControllerLocation
    Test-OtherWellKnownObjects
    Test-ExchangeADSetupLevel
    Test-PendingReboot
    Test-ValidHomeMDB
    Test-VirtualDirectoryConfiguration
}

Function Main {

    $results = RunAllTests

    $sbResults = {
        param($o, $p)

        if ($p -eq "Result") {
            if ($o."$p" -eq "Failed") {
                "Red"
            } elseif ($o."$p" -eq "Warning") {
                "Yellow"
            } else {
                "Green"
            }
        }
    }

    #TODO: Add check for log reviewer check that was there
    $quickResults = $results | Group-Object TestName |
        ForEach-Object {
            $result = $_.Group.Result | Where-Object { $_ -ne "Passed" } | Select-Object -First 1

            if ($_.Group.Count -gt 1) {
                $details = [string]::Empty
            } else {
                $details = $_.Group.Details
            }
            if ([string]::IsNullOrEmpty($result)) { $result = "Passed" }
            $params = @{
                TestName = $_.Name
                Result   = $result
                Details  = $details
            }
            New-TestResult @params
        }
    $quickResults | Out-Columns -Properties @("TestName", "Result", "Details") -ColorizerFunctions $sbResults

    Write-Host ""
    Write-Host "-----Results That Didn't Pass-----"
    Write-Host ""
    $failedResultGroups = $results | Where-Object { $_.Result -ne "Passed" } | Group-Object TestName
    $failedResultGroups | ForEach-Object {
        [PSCustomObject]@{
            TestName      = $_.Name
            Details       = $_.Group.Details
            ReferenceInfo = $_.Group.ReferenceInfo | Select-Object -Unique
        }
    } | Out-Columns -IndentSpaces 5 -LinesBetweenObjects 2
}

try {
    if ($ExecutionContext.SessionState.LanguageMode -ne "FullLanguage") {
        Write-Error "PowerShell is not in FullLanguage mode. Exchange Setup requires FullLanguage mode. The SetupAssist script also requires it. Cannot continue."
        return
    }

    Main
} catch {
    "$($_.Exception)" | Write-Output
    "$($_.ScriptStackTrace)" | Write-Output
    Write-Warning ("Ran into an issue with the script. If possible please email 'ExToolsFeedback@microsoft.com' of the issue that you are facing")
}
<|MERGE_RESOLUTION|>--- conflicted
+++ resolved
@@ -11,7 +11,6 @@
     [switch]$OtherWellKnownObjects
 )
 
-<<<<<<< HEAD
 . $PSScriptRoot\Checks\Domain\Test-ComputersContainerExists.ps1
 . $PSScriptRoot\Checks\Domain\Test-DomainControllerDnsHostName.ps1
 . $PSScriptRoot\Checks\Domain\Test-ExchangeADSetupLevel.ps1
@@ -30,101 +29,6 @@
 
 
 Function RunAllTests {
-=======
-. .\Checks\Confirm-VirtualDirectoryConfiguration.ps1
-. .\Checks\Test-CriticalService.ps1
-. .\Checks\Test-ExchangeAdLevel.ps1
-. .\Checks\Test-ComputersContainerExists.ps1
-. .\Checks\Test-DomainControllerDnsHostName.ps1
-. .\Checks\Test-ReadOnlyDomainControllerLocation.ps1
-. .\Checks\Test-MissingDirectory.ps1
-. .\Checks\Test-MissingMsiFiles.ps1
-. .\Checks\Test-OtherWellKnownObjects.ps1
-. .\Checks\Test-PendingReboot.ps1
-. $PSScriptRoot\Checks\Test-PrerequisiteInstalled.ps1
-. .\Checks\Test-UserGroupMemberOf.ps1
-. .\Checks\Test-ValidHomeMdb.ps1
-. .\Checks\Test-FullLanguageMode.ps1
-. .\Utils\ConvertFrom-Ldif.ps1
-
-#Local Shared
-. $PSScriptRoot\..\Shared\Get-FileInformation.ps1
-. $PSScriptRoot\..\Shared\Get-InstallerPackages.ps1
-. $PSScriptRoot\..\Shared\New-SetupLogReviewer.ps1
-
-#REPO Shared
-. $PSScriptRoot\..\..\Shared\Test-ScriptVersion.ps1
-. $PSScriptRoot\..\..\Shared\Get-NETFrameworkVersion.ps1
-. $PSScriptRoot\..\..\Shared\VisualCRedistributableVersionFunctions.ps1
-
-#REPO Shared Dependencies
-. $PSScriptRoot\..\..\Shared\Get-RemoteRegistrySubKey.ps1
-. $PSScriptRoot\..\..\Shared\Get-RemoteRegistryValue.ps1
-. $PSScriptRoot\..\..\Shared\Invoke-ScriptBlockHandler.ps1
-
-$Script:ScriptLogging = "$PSScriptRoot\SetupAssist_$(([DateTime]::Now).ToString('yyyyMMddhhmmss')).log"
-
-Function Write-LogInformation {
-    param(
-        [Parameter(Position = 1, ValueFromPipeline = $true)]
-        [object[]]$Object,
-        [bool]$VerboseEnabled = $VerbosePreference
-    )
-
-    process {
-
-        if ($VerboseEnabled) {
-            $Object | Write-Verbose -Verbose
-        }
-
-        $Object | Out-File -FilePath $Script:ScriptLogging -Append
-    }
-}
-
-Function Receive-Output {
-    param(
-        [Parameter(Position = 1, ValueFromPipeline = $true)]
-        [object[]]$Object,
-        [switch]$Diagnostic,
-        [switch]$IsWarning,
-        [switch]$IsError
-    )
-
-    process {
-
-        if (($Diagnostic -and
-                $VerbosePreference) -or
-            (-not $Diagnostic -and
-            -not $IsWarning -and
-            -not $IsError)) {
-            $Object | Write-Output
-        } elseif ($IsWarning) {
-            $Object | Write-Warning
-        } elseif ($IsError) {
-            $Object | Write-Error
-        } else {
-            $Object | Write-Verbose
-        }
-
-        Write-LogInformation $Object -VerboseEnabled $false
-    }
-}
-
-function IsAdministrator {
-    $ident = [System.Security.Principal.WindowsIdentity]::GetCurrent()
-    $prin = New-Object System.Security.Principal.WindowsPrincipal($ident)
-    return $prin.IsInRole([System.Security.Principal.WindowsBuiltInRole]::Administrator)
-}
-
-Function MainUse {
-
-    if (IsAdministrator) {
-        "User is an administrator." | Receive-Output
-    } else {
-        "User is not an administrator." | Receive-Output -IsWarning
-    }
-
->>>>>>> f429491f
     Test-UserGroupMemberOf
     Test-ExecutionPolicy
     Test-ExchangeServices
